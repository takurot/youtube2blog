--- conflicted
+++ resolved
@@ -109,18 +109,12 @@
         traceback.print_exc()
         return {"error": error_message, "data": None}
 
-<<<<<<< HEAD
-def generate_blog_article(transcript_data: list[dict], youtube_url: str, language: str = "ja", min_words: int = 2000, max_words: int = 2500) -> tuple[str | None, list | None, str | None]:
+def generate_blog_article(transcript_data: list[dict], youtube_url: str, no_timestamps: bool, language: str = "ja", min_words: int = 2000, max_words: int = 2500) -> tuple[str | None, list | None, str | None]:
     """文字起こしデータ (セグメントのリスト) を基にOpenAI APIを使ってブログ記事とタイムスタンプ情報を生成。
+    no_timestamps: Trueの場合、LLMへの指示と期待するJSON形式からタイムスタンプ関連部分を除外。
     min_words: 記事の最小目標文字数
     max_words: 記事の最大目標文字数
     戻り値: (ブログ記事文字列, タイムスタンプ情報リスト, エラーメッセージ)
-=======
-def generate_blog_article(transcript_data: list[dict], youtube_url: str, language: str = "ja", no_timestamps: bool = False) -> tuple[str | None, list | None, str | None]:
-    """文字起こしデータ (セグメントのリスト) を基にOpenAI APIを使ってブログ記事とタイムスタンプ情報を生成。
-    no_timestampsがTrueの場合、タイムスタンプ情報は生成しない。
-    戻り値: (ブログ記事文字列, タイムスタンプ情報リスト or None, エラーメッセージ)
->>>>>>> eeb9111f
     """
     if not transcript_data:
         return None, None, "文字起こしデータが空です。"
@@ -143,23 +137,19 @@
     if not formatted_transcript_for_llm:
         return None, None, "有効な文字起こしセグメントがありませんでした。"
 
-    transcript_string_for_llm = "\\n".join(formatted_transcript_for_llm)
+    transcript_string_for_llm = "\n".join(formatted_transcript_for_llm)
     
     # LLMへの指示 (プロンプト)
-<<<<<<< HEAD
     word_count_instruction = f"2. 記事全体の文字数は{min_words}〜{max_words}字程度にしてください。"
 
-    prompt_content = f"""以下のYouTube動画の文字起こしを元に、日本語の解説ブログ記事を作成してください。
-文字起こしは各セグメントに [Segment ID | Start: 開始時間s | End: 終了時間s] の形式で情報が付与されています。
-
-ブログ記事の要件:
+    # プロンプトの共通部分を定義
+    intro_to_transcript_processing = "以下のYouTube動画の文字起こしを元に、日本語の解説ブログ記事を作成してください。"
+    if not no_timestamps:
+        intro_to_transcript_processing += "\n文字起こしは各セグメントに [Segment ID | Start: 開始時間s | End: 終了時間s] の形式で情報が付与されています。"
+
+    common_blog_requirements = f"""ブログ記事の要件:
 1. 読者が分かりやすいように、より詳細な説明や具体的な例を交えながら構成し、第三者視点で重要なポイントを深く掘り下げて強調してください。
 {word_count_instruction}
-=======
-    blog_requirements = f"""ブログ記事の要件:
-1. 読者が分かりやすいように、より詳細な説明や具体的な例を交えながら構成し、第三者視点で重要なポイントを深く掘り下げて強調してください。
-2. 記事全体の文字数は2500〜3000字程度にしてください。
->>>>>>> eeb9111f
 3. タイトルの次に動画のURL ({youtube_url}) を文字列としてそのまま記載してください。
 4. 最初の項目は「## ポイント」として、主な主張や論点の考察を箇条書きで記載し、ここだけ読めば概要がわかるようにしてください。各ポイントは具体的で、詳細な説明や背景情報も適宜含めてください。
 5. 文字起こし内容に関連するトピックを適宜マッシュアップし、独自の見解や意見、さらには具体的な事例や応用例を交えながら述べてください。
@@ -168,35 +158,24 @@
 8. 生成するブログ記事の本文中には、文字起こしセグメントの情報（例: `[Segment 001 ...]`）を一切含めないでください。"""
 
     if no_timestamps:
-        prompt_content = f"""以下のYouTube動画の文字起こしを元に、日本語の解説ブログ記事を作成してください。
-{blog_requirements}
-
-出力形式の要件:
+        output_format_requirements = f"""出力形式の要件:
 生成するブログ記事の全文を、以下のJSON形式で出力してください。
 ```json
 {{
-  \"blog_article\": \"ここに生成されたブログ記事の全文をマークダウン形式で記述...\"
+  "blog_article": "ここに生成されたブログ記事の全文をマークダウン形式で記述..."
 }}
-```
-
-文字起こし:
-{transcript_string_for_llm}
-"""
-    else: # タイムスタンプ情報も要求する場合
-        prompt_content = f"""以下のYouTube動画の文字起こしを元に、日本語の解説ブログ記事を作成してください。
-文字起こしは各セグメントに [Segment ID | Start: 開始時間s | End: 終了時間s] の形式で情報が付与されています。
-{blog_requirements}
-
-出力形式の要件:
+```"""
+    else: # Timestamps are required
+        output_format_requirements = f"""出力形式の要件:
 生成するブログ記事と、各段落が参照した文字起こしセグメントの情報を、以下のJSON形式で出力してください。
 ```json
 {{
-  \"blog_article\": \"ここに生成されたブログ記事の全文をマークダウン形式で記述...\",
-  \"timeline_references\": [
+  "blog_article": "ここに生成されたブログ記事の全文をマークダウン形式で記述...",
+  "timeline_references": [
     {{
-      \"paragraph_index\": <段落番号 (0始まりの整数)>,
-      \"paragraph_text_snippet\": \"<該当段落の冒頭20文字程度>\",
-      \"source_segment_ids\": [\"Segment 001\", \"Segment 002\", ...] // 参照した文字起こしセグメントのIDのリスト
+      "paragraph_index": <段落番号 (0始まりの整数)>,
+      "paragraph_text_snippet": "<該当段落の冒頭20文字程度>",
+      "source_segment_ids": ["Segment 001", "Segment 002", ...] // 参照した文字起こしセグメントのIDのリスト
     }},
     // ... 他の段落についても同様に記述
   ]
@@ -208,7 +187,11 @@
   - `paragraph_text_snippet`: LLMが判断した段落の冒頭の短いスニペット（照合用）。
   - `source_segment_ids`: その段落の生成根拠となった文字起こしセグメントのID（例: "Segment 001"）をリストで記述してください。複数のセグメントを参照した場合は、全て含めてください。段落が特定のセグメントに直接対応しない場合（例: 全体的な導入やまとめ、LLM独自の考察部分）は、`source_segment_ids` を空リスト `[]` としてください。
   - 「ポイント」セクションの箇条書きの各項目も、可能であればそれぞれを1つの「段落」として扱い、参照セグメントを記録してください。難しい場合は、「ポイント」全体を一つの段落として扱っても構いません。
-  - 見出し自体は `timeline_references` に含める必要はありません。本文の段落のみを対象とします。
+  - 見出し自体は `timeline_references` に含める必要はありません。本文の段落のみを対象とします。"""
+
+    prompt_content = f"""{intro_to_transcript_processing}
+{common_blog_requirements}
+{output_format_requirements}
 
 文字起こし:
 {transcript_string_for_llm}
@@ -257,21 +240,9 @@
 
             # Clean the blog article text from any [Segment ...] annotations, just in case
             if blog_article_text:
-<<<<<<< HEAD
                 # Matches "[Segment" followed by any characters except "]" until "]"
                 # Handles multi-digit segment numbers and potential extra spaces.
                 blog_article_text = re.sub(r"\s*\[Segment[^\]]+\]\s*", "", blog_article_text)
-=======
-                # Matches "[Segment" followed by any characters except "]" until "]", possibly with spaces.
-                # This regex is more robust:
-                # \\s* matches optional leading whitespace
-                # \\\\[ matches the literal "["
-                # Segment matches "Segment"
-                # [^]]* matches any character that is not "]" zero or more times
-                # \\\\] matches the literal "]"
-                # \\s* matches optional trailing whitespace
-                blog_article_text = re.sub(r"\\s*\\[Segment[^]]*\\]\\s*", "", blog_article_text)
->>>>>>> eeb9111f
                 # Also remove any remaining empty lines that might result from the substitution
                 blog_article_text = re.sub(r"\n\s*\n", "\n\n", blog_article_text).strip()
 
@@ -947,7 +918,6 @@
 
 def main():
     # 引数の設定
-<<<<<<< HEAD
     parser = argparse.ArgumentParser(description="YouTube動画の字幕を取得し、それを基にブログ記事を生成するスクリプト")
     parser.add_argument("language", help="取得したい字幕の言語コード（例: 'en', 'ja'）")
     parser.add_argument("youtube_url", help="YouTube動画のURLを指定")
@@ -969,6 +939,7 @@
         default=2500,
         help="ブログ記事の最大目標文字数 (デフォルト: 2500)"
     )
+    parser.add_argument("--no-timestamps", action="store_true", help="タイムスタンプ情報を生成・利用しない")
     
     args = parser.parse_args()
     youtube_url = args.youtube_url
@@ -1010,213 +981,39 @@
     
     transcript_data = transcript_response.get('data')
     fetched_language = transcript_response.get('language', language) # LLMに渡す言語を更新
-=======
-    parser = argparse.ArgumentParser(description="YouTube動画から文字起こしを取得し、ブログ記事、音声、動画を生成します。")
-    parser.add_argument("language", help="文字起こしの言語コード (例: ja, en)")
-    parser.add_argument("youtube_url", help="YouTube動画のURL")
-    parser.add_argument("--channel", help="YouTubeアップロード用のチャンネル名 (任意)", default=None)
-    parser.add_argument("--image", help="動画作成に使用する静止画像ファイルのパス (任意)", default=None)
-    parser.add_argument("--shorts", action="store_true", help="YouTube Shorts形式（縦長9:16）で動画を生成します。")
-    parser.add_argument("--voice", type=str, choices=AVAILABLE_VOICES, default=None, help=f"使用するTTSの音声を選択します。指定しない場合はランダムに選択されます。選択肢: {', '.join(AVAILABLE_VOICES)}")
-    parser.add_argument("--no-bgm", action="store_true", help="動画生成時にバックグラウンド音楽を使用しません。")
-    parser.add_argument("--wordcloud", action="store_true", help="タイトル画像の代わりにワードクラウド画像を使用します。")
-    parser.add_argument("--blog-only", action="store_true", help="ブログ記事のみを生成し、音声や動画は生成しません。")
-    parser.add_argument("--no-timestamps", action="store_true", help="ブログ記事生成時にタイムスタンプ情報を生成しません。")
-    parser.add_argument("--skip-tts-video", action="store_true", help="TTSによる音声合成と、それを用いた動画の生成をスキップします。ブログ記事とタイムスタンプJSONは生成されます。")
-    parser.add_argument("--debug", action="store_true", help="デバッグ情報を出力します。")
-
-    args = parser.parse_args()
->>>>>>> eeb9111f
-
-    if not args.debug: # デバッグモードでない場合、以下のprint文を抑制
-        # print("--- 設定情報 ---")
-        # print(f"言語: {args.language}")
-        # print(f"YouTube URL: {args.youtube_url}")
-        # if args.channel:
-        #     print(f"チャンネル: {args.channel}")
-        # if args.image:
-        #     print(f"使用画像: {args.image}")
-        # print(f"Shorts形式: {'はい' if args.shorts else 'いいえ'}")
-        # print(f"選択された音声: {args.voice if args.voice else 'ランダム'}")
-        # print(f"BGM使用: {'いいえ' if args.no_bgm else 'はい'}")
-        # print(f"ワードクラウド使用: {'はい' if args.wordcloud else 'いいえ'}")
-        # print(f"ブログ記事のみ生成: {'はい' if args.blog_only else 'いいえ'}")
-        # print(f"タイムスタンプなし: {'はい' if args.no_timestamps else 'いいえ'}")
-        # print(f"TTS・動画スキップ: {'はい' if args.skip_tts_video else 'いいえ'}")
-        # print(f"デバッグモード: {'はい' if args.debug else 'いいえ'}")
-        # print("-----------------")
-        pass # デバッグモード有効時は設定情報を表示
-    else:
-        print("--- 設定情報 ---")
-        print(f"言語: {args.language}")
-        print(f"YouTube URL: {args.youtube_url}")
-        if args.channel:
-            print(f"チャンネル: {args.channel}")
-        if args.image:
-            print(f"使用画像: {args.image}")
-        print(f"Shorts形式: {'はい' if args.shorts else 'いいえ'}")
-        print(f"選択された音声: {args.voice if args.voice else 'ランダム'}")
-        print(f"BGM使用: {'いいえ' if args.no_bgm else 'はい'}")
-        print(f"ワードクラウド使用: {'はい' if args.wordcloud else 'いいえ'}")
-        print(f"ブログ記事のみ生成: {'はい' if args.blog_only else 'いいえ'}")
-        print(f"タイムスタンプなし: {'はい' if args.no_timestamps else 'いいえ'}")
-        print(f"TTS・動画スキップ: {'はい' if args.skip_tts_video else 'いいえ'}")
-        print(f"デバッグモード: {'はい' if args.debug else 'いいえ'}")
-        print("-----------------")
-
-
-    # 処理開始時刻
-    start_time_process = time.time()
-
-    # ファイル名の生成
-    filenames = _generate_output_filenames(args.youtube_url, args.shorts)
-
-    # 1. 文字起こしを取得
-    print("\n--- 1. 文字起こし取得 ---")
-    transcript_result = fetch_transcript(args.youtube_url, args.language)
-    if transcript_result["error"] or not transcript_result["data"]:
-        print(f"エラー: 文字起こしを取得できませんでした。理由: {transcript_result['error']}")
+
+    if not transcript_data:
+        print("文字起こしデータが取得できませんでした（データが空です）。")
         return
-    transcript_data = transcript_result["data"]
-    actual_language = transcript_result.get("language", args.language) # 実際に使用された言語
-
-    # 2. ブログ記事とタイムスタンプ情報を生成
-    print("\n--- 2. ブログ記事生成 ---")
-    blog_article, timestamps_data, error_message = generate_blog_article(
-        transcript_data, 
-        args.youtube_url, 
-        actual_language,
-        args.no_timestamps # no_timestampsフラグを渡す
-    )
-
-<<<<<<< HEAD
+    
+    print(f"文字起こし取得成功。言語: {fetched_language}")
+
     # --- 3. Generate Blog Article & Timestamps ---
     print("\nブログ記事とタイムスタンプ情報を生成中...")
     blog_article_text, timeline_references, error_message = generate_blog_article(
         transcript_data, 
         youtube_url, 
+        no_timestamps=args.no_timestamps, # Pass the no_timestamps argument
         language=fetched_language,
-        min_words=min_words_arg, # Pass the new argument
-        max_words=max_words_arg  # Pass the new argument
+        min_words=min_words_arg, 
+        max_words=max_words_arg
     )
     
-=======
->>>>>>> eeb9111f
     if error_message:
-        print(f"エラー: ブログ記事を生成できませんでした。理由: {error_message}")
+        print(f"ブログ記事生成エラー: {error_message}")
+        # エラーがあっても、部分的にテキストが生成されている可能性があるので、保存を試みる
+        if blog_article_text:
+            print("部分的なブログ記事を保存します...")
+            save_to_file(blog_article_text, article_file)
         return
-    if not blog_article:
-        print("エラー: ブログ記事のテキストが空です。処理を中断します。")
+
+    if not blog_article_text:
+        print("ブログ記事の生成に失敗しました（テキストが空です）。")
         return
-        
-    # print("ブログ記事を正常に生成しました。") # save_to_fileでメッセージが出るので重複抑制
-    save_to_file(blog_article, filenames["text"])
-
-    # タイムスタンプ情報をファイルに保存 (no_timestampsでなく、データがある場合)
-    if not args.no_timestamps and timestamps_data:
-        print("\n--- 3. タイムスタンプ情報保存 ---")
-        save_timestamps_to_file(timestamps_data, filenames["timestamps"])
-    elif not args.no_timestamps and not timestamps_data:
-        print("\n--- 3. タイムスタンプ情報保存 (スキップ) ---")
-        print("警告: タイムスタンプデータがLLMから正常に取得できませんでした。タイムスタンプファイルは生成されません。")
-    elif args.no_timestamps:
-        print("\n--- 3. タイムスタンプ情報保存 (スキップ) ---")
-        # print("--no-timestamps オプションが指定されたため、タイムスタンプ情報は生成・保存されません。") # 冗長なので抑制
-
-    # blog_only モードの場合はここで終了 (音声・動画処理をスキップ)
-    if args.blog_only:
-        print("\n--blog-only オプションが指定されたため、音声・動画処理をスキップし、処理を終了します。")
-        # blog_only の場合でも、ファイル生成確認と実行時間は main の最後で行うので、ここでは return しない
-        # ただし、後続の音声・動画処理は行わないフラグとして利用する
-        # 実際には、この直後に return するので、ここでのメッセージはやや冗長だが、ユーザーへの明確化のため残す
-        # ↓ blog_only の場合はここで早期リターンする
-        # 修正：blog_only の場合は、タイムスタンプ生成の有無に関わらず、音声動画は作らない。
-        # 最終的なファイル確認とメッセージ表示はmainの最後で行う。
-        end_time_process = time.time() # 処理時間を計算するためにここで取得
-        total_time = end_time_process - start_time_process
-        print(f"\n実行時間: {total_time // 60:.0f}分{total_time % 60:.2f}秒")
-        
-        # blog_only時の最終メッセージ (記事と、もしあればタイムスタンプの生成状況)
-        blog_article_created = os.path.exists(filenames["text"])
-        timestamps_expected = not args.no_timestamps
-        timestamps_created = os.path.exists(filenames["timestamps"]) if timestamps_expected else True
-        if blog_article_created and (timestamps_created or args.no_timestamps):
-            print("ブログ記事の生成が完了しました。 (--blog-only)")
-        else:
-            print("エラー: --blog-only 指定でブログ記事またはタイムスタンプの生成に失敗しました。")
-        return # blog_only の場合はここで処理を終了
-
-    # --skip-tts-video オプションが指定されている場合は、音声・動画関連の処理をスキップ
-    if args.skip_tts_video:
-        print("\n--skip-tts-video オプションが指定されたため、音声合成および動画生成処理をスキップします。")
-        # この後の音声・動画処理ステップは実行されない
-    else:
-        # 4. 音声出力用テキストを生成・保存 (skip_tts_videoでない場合)
-        print("\n--- 4. 音声出力用テキスト生成 ---")
-        audio_text_file = filenames["audio_text"]
-        # print(f"音声出力用テキストを生成・保存中 ({audio_text_file})...") # save_to_fileでメッセージが出るので抑制
-        audio_text = create_audio_text(blog_article)
-        save_to_file(audio_text, audio_text_file)
-        
-        # 5. Text to Speech (skip_tts_videoでない場合)
-        print("\n--- 5. Text to Speech ---")
-        speech_file = filenames["audio"]
-        # print(f"テキストを音声に変換中 ({speech_file})...") # text_to_speech 内でメッセージが出るので抑制
-        if not text_to_speech(audio_text, speech_file, args.voice):
-            print("音声ファイルの生成に失敗したため、動画変換をスキップします。")
-            # ここで return するか、後のファイルチェックでエラーとするか。
-            # 現状は後のファイルチェックに任せるが、早期リターンも検討可。
-        else:
-            if not os.path.exists(speech_file) or os.path.getsize(speech_file) == 0:
-                print(f"エラー: 音声ファイル {speech_file} が存在しないか空です。動画変換をスキップします。")
-            # else: # text_to_speech内で成功メッセージが出るので抑制
-                # print("音声ファイル生成成功。")
-
-        # 6. Prepare Image for Video (skip_tts_video でなく、音声ファイルが正常生成された場合)
-        if os.path.exists(speech_file) and os.path.getsize(speech_file) > 0:
-            print("\n--- 6. Prepare Image for Video ---")
-            video_image_path = args.image
-            if not video_image_path:
-                if args.wordcloud:
-                    # print(f"\nワードクラウド画像を生成中 ({filenames['wordcloud']})...") # create_wordcloud_imageでメッセージが出るので抑制
-                    if create_wordcloud_image(blog_article, filenames['wordcloud'], args.shorts):
-                        video_image_path = filenames['wordcloud']
-                    else:
-                        print("ワードクラウド生成に失敗しました。デフォルトの黒背景を使用します。")
-                        video_image_path = None
-                else:
-                    print("\n画像指定なし、ワードクラウド無効のため、デフォルトの黒背景を使用します。")
-                    video_image_path = None
-
-            # 7. Create Video (skip_tts_video でなく、音声ファイルが正常生成された場合)
-            print("\n--- 7. Create Video ---")
-            video_file = filenames["video"]
-            # print(f"音声ファイルを動画に変換中 ({video_file})...") # create_video_from_audioでメッセージが出るので抑制
-            create_video_from_audio(
-                speech_file, 
-                video_file, 
-                video_image_path,
-                args.shorts, 
-                not args.no_bgm
-            )
-        else:
-            print("\n--- 6 & 7. 画像準備・動画作成 (スキップ) ---")
-            print("先行する音声ファイル生成に失敗したか、ファイルが空のため、画像準備と動画作成をスキップします。")
-
-    # --- 最終ファイル確認と情報表示 ---
-    # (この部分は skip_tts_video の影響を受けない。あくまで生成されたファイルの確認)
-    blog_article_created = os.path.exists(filenames["text"])
-    # タイムスタンプファイルが期待されるのは、--no-timestamps が指定されていない場合のみ
-    timestamps_expected = not args.no_timestamps
-    timestamps_created = os.path.exists(filenames["timestamps"]) if timestamps_expected else True
-
-    print("\n--- 最終ファイル確認 ---")
-    if blog_article_created:
-        print(f"記事ファイル: {filenames['text']} (作成済み)")
-    else:
-        print(f"記事ファイル: {filenames['text']} (エラー: 未作成)")
-
-<<<<<<< HEAD
+
+    print("ブログ記事生成成功。")
+    save_to_file(blog_article_text, article_file)
+
     # --blog-only が指定された場合は、ここでタイムスタンプ保存前に処理を終了
     if blog_only: # This block (lines approx 936-938) is the correct one and should be active.
         print(f"\nブログ記事生成完了 (音声・動画作成、タイムスタンプファイル作成はスキップ): {article_file}")
@@ -1227,23 +1024,83 @@
         save_timestamps_to_file(timeline_references, timestamps_file)
     else:
         print("タイムスタンプ情報は生成されませんでした（動画/音声処理用）。")
-=======
+
+    # --- 4. Create and Save Audio Text --- 
+    print(f"\n音声出力用テキストを生成・保存中 ({audio_text_file})...")
+    audio_text = create_audio_text(blog_article_text)
+    save_to_file(audio_text, audio_text_file)
+    
+    # --- 5. Text to Speech --- 
+    print(f"\nテキストを音声に変換中 ({speech_file})...")
+    if not text_to_speech(audio_text, speech_file, voice):
+        print("音声ファイルの生成に失敗したため、動画変換をスキップします。")
+        return # Stop processing if audio failed
+
+    # Check if audio file was actually created
+    if not os.path.exists(speech_file) or os.path.getsize(speech_file) == 0:
+        print(f"エラー: 音声ファイル {speech_file} が存在しないか空です。動画変換をスキップします。")
+        return
+    print("音声ファイル生成成功。")
+
+    # 6. Prepare Image for Video (skip_tts_video でなく、音声ファイルが正常生成された場合)
+    if os.path.exists(speech_file) and os.path.getsize(speech_file) > 0:
+        print("\n--- 6. Prepare Image for Video ---")
+        video_image_path = args.image
+        if not video_image_path:
+            if args.wordcloud:
+                # print(f"\nワードクラウド画像を生成中 ({output_filenames['wordcloud']})...") # create_wordcloud_imageでメッセージが出るので抑制
+                if create_wordcloud_image(blog_article_text, output_filenames['wordcloud'], args.shorts):
+                    video_image_path = output_filenames['wordcloud']
+                else:
+                    print("ワードクラウド生成に失敗しました。デフォルトの黒背景を使用します。")
+                    video_image_path = None
+            else:
+                print("\n画像指定なし、ワードクラウド無効のため、デフォルトの黒背景を使用します。")
+                video_image_path = None
+
+        # 7. Create Video (skip_tts_video でなく、音声ファイルが正常生成された場合)
+        print("\n--- 7. Create Video ---")
+        video_file = output_filenames["video"]
+        # print(f"音声ファイルを動画に変換中 ({video_file})...") # create_video_from_audioでメッセージが出るので抑制
+        create_video_from_audio(
+            speech_file, 
+            video_file, 
+            video_image_path,
+            args.shorts, 
+            not args.no_bgm
+        )
+    else:
+        print("\n--- 6 & 7. 画像準備・動画作成 (スキップ) ---")
+        print("先行する音声ファイル生成に失敗したか、ファイルが空のため、画像準備と動画作成をスキップします。")
+
+    # --- 最終ファイル確認と情報表示 ---
+    # (この部分は skip_tts_video の影響を受けない。あくまで生成されたファイルの確認)
+    blog_article_created = os.path.exists(article_file)
+    # タイムスタンプファイルが期待されるのは、--no-timestamps が指定されていない場合のみ
+    timestamps_expected = not args.no_timestamps
+    timestamps_created = os.path.exists(timestamps_file) if timestamps_expected else True
+
+    print("\n--- 最終ファイル確認 ---")
+    if blog_article_created:
+        print(f"記事ファイル: {article_file} (作成済み)")
+    else:
+        print(f"記事ファイル: {article_file} (エラー: 未作成)")
+
     if timestamps_expected:
         if timestamps_created:
-            print(f"タイムスタンプファイル: {filenames['timestamps']} (作成済み)")
+            print(f"タイムスタンプファイル: {timestamps_file} (作成済み)")
         else:
-            print(f"タイムスタンプファイル: {filenames['timestamps']} (エラー: 未作成)")
+            print(f"タイムスタンプファイル: {timestamps_file} (エラー: 未作成)")
     else:
-        print(f"タイムスタンプファイル: ({filenames['timestamps']} - 生成対象外)")
-
->>>>>>> eeb9111f
+        print(f"タイムスタンプファイル: ({timestamps_file} - 生成対象外)")
+
 
     if not blog_article_created or (timestamps_expected and not timestamps_created):
         error_message = "エラー: 必須ファイルが生成されませんでした。"
         if not blog_article_created:
-            error_message += f"\n  - 記事ファイル ({filenames['text']}) が見つかりません。"
+            error_message += f"\n  - 記事ファイル ({article_file}) が見つかりません。"
         if timestamps_expected and not timestamps_created:
-            error_message += f"\n  - タイムスタンプファイル ({filenames['timestamps']}) が見つかりません。"
+            error_message += f"\n  - タイムスタンプファイル ({timestamps_file}) が見つかりません。"
         print(error_message)
         # 以前はここで return していたが、blog_only の場合などは正常終了のパスもあるため、
         # スクリプトの最後でまとめて終了するようにする。エラーメッセージ表示のみ行う。
@@ -1251,7 +1108,7 @@
     # スクリプトの最後に移動した出力
     if args.blog_only:
         try:
-            with open(filenames["text"], 'r', encoding='utf-8') as f:
+            with open(article_file, 'r', encoding='utf-8') as f:
                 print("\n--- 生成されたブログ記事 ---")
                 # print(f.read()) # blog_only の場合、記事内容は表示しないように変更
                 print("ブログ記事の内容はファイルに出力済みです。")
@@ -1286,10 +1143,10 @@
     else: # 通常モード (ブログ記事とタイムスタンプが必須、音声動画も作る)
         # この場合、音声ファイルや動画ファイルもチェック対象に含めるべきか？
         # 現状のロジックでは、記事とタイムスタンプがあれば成功とみなし、音声動画は後続ステップ扱い。
-        # より厳密にするなら、ここで filenames["audio"] や filenames["video"] の存在も確認する。
+        # より厳密にするなら、ここで output_filenames["audio"] や output_filenames["video"] の存在も確認する。
         # ただし、create_video_from_audio の成否は bool で返ってこないので、ファイル存在で判断するしかない。
-        audio_created = os.path.exists(filenames["audio"]) and os.path.getsize(filenames["audio"]) > 0
-        video_created = os.path.exists(filenames["video"]) and os.path.getsize(filenames["video"]) > 0
+        audio_created = os.path.exists(speech_file) and os.path.getsize(speech_file) > 0
+        video_created = os.path.exists(video_file) and os.path.getsize(video_file) > 0
         if blog_article_created and timestamps_created and audio_created and video_created:
             success = True
             print("ブログ記事、タイムスタンプ、音声、動画の全ての生成が完了しました。")
