--- conflicted
+++ resolved
@@ -314,15 +314,11 @@
             print(f"  ブログポイントID {current_blog_point_id} (「{display_blog_point_text}...」) には動画クリップがありません。スキップします。")
             continue
 
-<<<<<<< HEAD
         print(f"  ブログポイントID {current_blog_point_id} (「{blog_point_text[:30].replace('\n', ' ')}...」) のクリップを生成中...")
         
         temp_segment_files = []
         overall_start_time = None
         overall_end_time = None
-=======
-        print(f"  ブログポイントID {current_blog_point_id} (「{display_blog_point_text}...」) のクリップを生成中...")
->>>>>>> eeb9111f
 
         for j, segment in enumerate(video_segments):
             start_time = segment.get("start_time")
